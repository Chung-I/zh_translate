--- conflicted
+++ resolved
@@ -94,15 +94,12 @@
                             "use probabilistic layer or not.")
 tf.app.flags.DEFINE_boolean("annealing", False,
                             "use kl cost annealing or not.")
-<<<<<<< HEAD
 tf.app.flags.DEFINE_boolean("elu", False,
                             "use elu or not. If False, use relu.")
-=======
 tf.app.flags.DEFINE_boolean("interpolate", False,
                             "set to True for interpolating.")
 tf.app.flags.DEFINE_boolean("encode", False,
                             "set to True for encoding.")
->>>>>>> 2b104933
 tf.app.flags.DEFINE_boolean("feed_previous", True,
                             "if True, inputs are feeded with last output.")
 
